--- conflicted
+++ resolved
@@ -37,12 +37,8 @@
     static constexpr uint32_t MAX_CONTRACT_DATA_ENTRY_SIZE_BYTES = 2'000;
     static constexpr uint32_t MAX_CONTRACT_SIZE = 2'000;
 
-<<<<<<< HEAD
-    static constexpr uint32_t MINIMUM_PERSISTENT_ENTRY_LIFETIME = 4'096;
     static constexpr uint32_t MINIMUM_TEMP_ENTRY_LIFETIME = 16;
-=======
     static constexpr uint32_t MINIMUM_PERSISTENT_ENTRY_LIFETIME = 10;
->>>>>>> fc65ca5c
     static constexpr uint32_t MAXIMUM_ENTRY_LIFETIME = 535'680; // 31 days
     static constexpr int64_t RENT_RATE_DENOMINATOR = INT64_MAX;
     static constexpr uint32_t MAX_ENTRIES_TO_EXPIRE = 0;
