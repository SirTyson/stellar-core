--- conflicted
+++ resolved
@@ -193,62 +193,6 @@
 
 
 
-<<<<<<< HEAD
-=======
-// FBA  messages
-struct Ballot
-{
-	int index;						// n			
-	uint256 previousLedgerHash;		// x
-    uint256 txSetHash;				// x
-	uint64 closeTime;				// x
-	int32 baseFee;					// x
-	int32 baseReserve;				// x
-};
-
-struct SlotBallot
-{
-	uint32 ledgerIndex;				// the slot	
-
-    Ballot ballot;
-};
-
-enum FBAStatementType
-{
-	PREPARE,
-	PREPARED,
-	COMMIT,
-	COMMITTED,
-	EXTERNALIZED,
-	UNKNOWN
-};
-
-struct FBAContents
-{
-	SlotBallot slotBallot;
-	uint256 quorumSetHash;
-	
-	union switch (FBAStatementType type)
-	{
-		case PREPARE:
-			Ballot excepted<>;
-		case PREPARED:
-		case COMMIT:
-		case COMMITTED:
-		case EXTERNALIZED:
-		case UNKNOWN:
-			void;		
-	} body;
-};
-
-struct FBAEnvelope
-{
-	uint256 nodeID;
-    uint512 signature;
-	FBAContents contents;
-};
-
->>>>>>> e1e87b7b
 enum LedgerTypes {
   NONE,
   ACCOUNT,
