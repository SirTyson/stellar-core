## Process this file with automake to produce Makefile.in

SUBDIRS =
noinst_LTLIBRARIES = libsoci.la
bin_PROGRAMS = bin/stellard

FMT_SRCS = src/clf/BucketList.cpp src/clf/CLFTests.cpp src/crypto/Base58.cpp    \
    src/crypto/Hex.cpp src/crypto/SHA.cpp src/crypto/SecretKey.cpp                   \
    src/crypto/CryptoTests.cpp src/database/Database.cpp                        \
    src/database/DatabaseTests.cpp src/fba/FBA.cpp src/fba/Slot.cpp             \
    src/fba/Node.cpp src/fba/LocalNode.cpp                                      \
    src/history/HistoryArchive.cpp src/history/HistoryMaster.cpp                \
    src/history/HistoryTests.cpp src/ledger/AccountFrame.cpp                    \
    src/ledger/EntryFrame.cpp src/ledger/Ledger.cpp src/ledger/LedgerDelta.cpp  \
    src/ledger/LedgerMaster.cpp src/ledger/OfferFrame.cpp                       \
    src/ledger/TrustFrame.cpp src/main/Application.cpp                          \
    src/main/CommandHandler.cpp src/main/Config.cpp src/main/main.cpp           \
    src/main/test.cpp src/overlay/Floodgate.cpp src/overlay/ItemFetcher.cpp     \
    src/overlay/LoopbackPeer.cpp src/overlay/OverlayTests.cpp                   \
    src/overlay/Peer.cpp src/overlay/PeerDoor.cpp src/overlay/PeerMaster.cpp    \
    src/overlay/PreferredPeers.cpp src/overlay/TCPPeer.cpp                      \
    src/process/ProcessMaster.cpp src/process/ProcessTests.cpp                  \
    src/simulation/CycleTests.cpp src/simulation/Simulation.cpp                 \
    src/transactions/CancelOfferFrame.cpp src/transactions/CreateOfferFrame.cpp \
    src/transactions/InflationFrame.cpp src/transactions/MergeFrame.cpp         \
    src/transactions/PaymentFrame.cpp src/transactions/SetOptionsFrame.cpp      \
    src/transactions/TransactionFrame.cpp                                       \
    src/transactions/AllowTrustTxFrame.cpp                                      \
    src/transactions/ChangeTrustTxFrame.cpp src/transactions/TxDelta.cpp        \
    src/txherder/TxHerder.cpp src/txherder/TxSetFrame.cpp src/util/Logging.cpp  \
    src/util/Timer.cpp src/util/types.cpp

FMT_HDRS = src/clf/BucketList.h src/clf/CLF.h src/clf/CLFDelta.h                \
    src/clf/CLFGateway.h src/clf/CanonicalLedgerForm.h src/crypto/Base58.h      \
<<<<<<< HEAD
    src/crypto/Hex.h src/crypto/SHA.h src/crypto/Sign.h src/database/Database.h \
    src/fba/FBA.h src/fba/Slot.h \
    src/fba/Node.h src/fba/LocalNode.h       \
=======
    src/crypto/Hex.h src/crypto/SHA.h src/crypto/SecretKey.h                    \
    src/database/Database.h src/fba/Ballot.h src/fba/FBA.h src/fba/FBAGateway.h \
    src/fba/FBAMaster.h src/fba/FBAWorldInterface.h src/fba/FutureStatement.h   \
    src/fba/Node.h src/fba/OurNode.h src/fba/QuorumSet.h src/fba/Statement.h    \
>>>>>>> 9f4c6ba2
    src/history/HistoryArchive.h src/history/HistoryGateway.h                   \
    src/history/HistoryMaster.h src/ledger/AccountFrame.h                       \
    src/ledger/EntryFrame.h src/ledger/Ledger.h src/ledger/LedgerDelta.h        \
    src/ledger/LedgerGateway.h src/ledger/LedgerMaster.h                        \
    src/ledger/OfferFrame.h src/ledger/TrustFrame.h src/main/Application.h      \
    src/main/CommandHandler.h src/main/Config.h src/main/test.h                 \
    src/overlay/FetchableItem.h src/overlay/Floodgate.h                         \
    src/overlay/ItemFetcher.h src/overlay/LoopbackPeer.h                        \
    src/overlay/OverlayGateway.h src/overlay/Peer.h src/overlay/PeerDoor.h      \
    src/overlay/PeerMaster.h src/overlay/PreferredPeers.h src/overlay/TCPPeer.h \
    src/process/ProcessGateway.h src/process/ProcessMaster.h                    \
    src/simulation/Simulation.h src/transactions/CancelOfferFrame.h             \
    src/transactions/CreateOfferFrame.h src/transactions/InflationFrame.h       \
    src/transactions/MergeFrame.h src/transactions/PaymentFrame.h               \
    src/transactions/SetOptionsFrame.h src/transactions/SetRegularKeyTx.h       \
    src/transactions/TransactionFrame.h src/transactions/ChangeTrustTxFrame.h   \
    src/transactions/TxDelta.h src/transactions/TxResultCode.h                  \
    src/txherder/TxHerder.h src/txherder/TxHerderGateway.h                      \
    src/txherder/TxSetFrame.h src/util/Logging.h src/util/Timer.h               \
    src/util/make_unique.h src/util/types.h

BUILT_SOURCES = src/generated/StellardVersion.h                                 \
                src/generated/StellarXDR.h src/generated/FBAXDR.h

src/generated/StellarXDR.h: $(XDRC)
src/generated/FBAXDR.h: $(XDRC)

bin_stellard_SOURCES = $(FMT_SRCS) \
                       $(BUILT_SOURCES) \
                       src/lib/util/getopt_long.c \
                       src/lib/util/format.cc \
                       src/lib/json/jsoncpp.cpp \
                       src/lib/http/HttpClient.cpp \
                       src/lib/http/connection.cpp \
                       src/lib/http/connection_manager.cpp \
                       src/lib/http/reply.cpp \
                       src/lib/http/request_parser.cpp \
                       src/lib/http/server.cpp

bin_stellard_CPPFLAGS = -I$(top_srcdir)/src \
                        -I$(builddir)/src \
                        -I$(srcdir)/src/lib/autocheck/include \
                        -I$(srcdir)/src/lib/cereal/include \
                        -I$(srcdir)/src/lib/util \
                        -I$(srcdir)/src/lib/asio/include -DASIO_STANDALONE \
                        -I$(srcdir)/src/lib/soci/src/core \
                        -I$(srcdir)/src/lib/soci/src/backends/sqlite3

bin_stellard_LDADD = libsoci.la
bin_stellard_DEPENDENCIES =

if LIBSODIUM_INTERNAL
LIBSODIUM_DIR=src/lib/libsodium
LIBSODIUM=$(top_builddir)/$(LIBSODIUM_DIR)/src/libsodium/libsodium.la
bin_stellard_LDADD += $(LIBSODIUM)
SUBDIRS += $(LIBSODIUM_DIR)
$(LIBSODIUM):
	$(MAKE) -C $(top_builddir)/$(LIBSODIUM_DIR)
endif

if SQLITE_INTERNAL
noinst_LTLIBRARIES += libsqlite.la
libsqlite_la_SOURCES = src/lib/sqlite/sqlite3.c src/lib/sqlite/sqlite3.h
libsqlite_la_CPPFLAGS = -I$(srcdir)/src/lib/sqlite -DSQLITE_OMIT_LOAD_EXTENSION
bin_stellard_DEPENDENCIES += libsqlite.la
bin_stellard_LDADD += libsqlite.la
endif

libsoci_la_CPPFLAGS = -I$(srcdir)/src/lib/soci/src/core \
                      -I$(srcdir)/src/lib/soci/src/backends/sqlite3

libsoci_la_SOURCES = src/lib/soci/src/backends/sqlite3/standard-use-type.cpp    \
    src/lib/soci/src/backends/sqlite3/session.cpp                               \
    src/lib/soci/src/backends/sqlite3/common.cpp                                \
    src/lib/soci/src/backends/sqlite3/vector-use-type.cpp                       \
    src/lib/soci/src/backends/sqlite3/row-id.cpp                                \
    src/lib/soci/src/backends/sqlite3/factory.cpp                               \
    src/lib/soci/src/backends/sqlite3/vector-into-type.cpp                      \
    src/lib/soci/src/backends/sqlite3/statement.cpp                             \
    src/lib/soci/src/backends/sqlite3/blob.cpp                                  \
    src/lib/soci/src/backends/sqlite3/standard-into-type.cpp                    \
    src/lib/soci/src/core/ref-counted-prepare-info.cpp                          \
    src/lib/soci/src/core/transaction.cpp src/lib/soci/src/core/session.cpp     \
    src/lib/soci/src/core/rowid.cpp src/lib/soci/src/core/prepare-temp-type.cpp \
    src/lib/soci/src/core/into-type.cpp src/lib/soci/src/core/soci-simple.cpp   \
    src/lib/soci/src/core/backend-loader.cpp                                    \
    src/lib/soci/src/core/connection-pool.cpp                                   \
    src/lib/soci/src/core/ref-counted-statement.cpp                             \
    src/lib/soci/src/core/error.cpp src/lib/soci/src/core/values.cpp            \
    src/lib/soci/src/core/once-temp-type.cpp                                    \
    src/lib/soci/src/core/statement.cpp src/lib/soci/src/core/blob.cpp          \
    src/lib/soci/src/core/row.cpp                                               \
    src/lib/soci/src/core/connection-parameters.cpp                             \
    src/lib/soci/src/core/procedure.cpp src/lib/soci/src/core/use-type.cpp

if USE_POSTGRESQL
libsoci_la_CPPFLAGS += -I$(srcdir)/src/lib/soci/src/backends/postgresql
libsoci_la_SOURCES +=                                           \
    src/lib/soci/src/backends/postgresql/standard-use-type.cpp  \
    src/lib/soci/src/backends/postgresql/session.cpp            \
    src/lib/soci/src/backends/postgresql/common.cpp             \
    src/lib/soci/src/backends/postgresql/vector-use-type.cpp    \
    src/lib/soci/src/backends/postgresql/error.cpp              \
    src/lib/soci/src/backends/postgresql/row-id.cpp             \
    src/lib/soci/src/backends/postgresql/factory.cpp            \
    src/lib/soci/src/backends/postgresql/vector-into-type.cpp   \
    src/lib/soci/src/backends/postgresql/statement.cpp          \
    src/lib/soci/src/backends/postgresql/blob.cpp               \
    src/lib/soci/src/backends/postgresql/standard-into-type.cpp
endif

if XDRPP_INTERNAL
XDRPP_DIR=src/lib/xdrpp
XDRPP=$(top_builddir)/$(XDRPP_DIR)/xdrpp/libxdrpp.a
bin_stellard_LDADD += $(XDRPP)
SUBDIRS += $(XDRPP_DIR)
$(XDRC) $(XDRPP):
	$(MAKE) -C $(top_builddir)/$(XDRPP_DIR)
endif

if LIBMEDIDA_INTERNAL
noinst_LTLIBRARIES += libmedida.la
libmedida_la_SOURCES = src/lib/libmedida/src/medida/metered_interface.h         \
    src/lib/libmedida/src/medida/types.h                                        \
    src/lib/libmedida/src/medida/histogram.cc                                   \
    src/lib/libmedida/src/medida/reporting/collectd_reporter.h                  \
    src/lib/libmedida/src/medida/reporting/collectd_reporter.cc                 \
    src/lib/libmedida/src/medida/reporting/util.cc                              \
    src/lib/libmedida/src/medida/reporting/console_reporter.h                   \
    src/lib/libmedida/src/medida/reporting/abstract_polling_reporter.cc         \
    src/lib/libmedida/src/medida/reporting/abstract_polling_reporter.h          \
    src/lib/libmedida/src/medida/reporting/json_reporter.cc                     \
    src/lib/libmedida/src/medida/reporting/json_reporter.h                      \
    src/lib/libmedida/src/medida/reporting/util.h                               \
    src/lib/libmedida/src/medida/reporting/console_reporter.cc                  \
    src/lib/libmedida/src/medida/medida.h                                       \
    src/lib/libmedida/src/medida/metrics_registry.cc                            \
    src/lib/libmedida/src/medida/meter.cc src/lib/libmedida/src/medida/timer.h  \
    src/lib/libmedida/src/medida/stats/ewma.cc                                  \
    src/lib/libmedida/src/medida/stats/uniform_sample.cc                        \
    src/lib/libmedida/src/medida/stats/snapshot.cc                              \
    src/lib/libmedida/src/medida/stats/uniform_sample.h                         \
    src/lib/libmedida/src/medida/stats/snapshot.h                               \
    src/lib/libmedida/src/medida/stats/sample.h                                 \
    src/lib/libmedida/src/medida/stats/exp_decay_sample.h                       \
    src/lib/libmedida/src/medida/stats/ewma.h                                   \
    src/lib/libmedida/src/medida/stats/exp_decay_sample.cc                      \
    src/lib/libmedida/src/medida/timer_context.h                                \
    src/lib/libmedida/src/medida/metric_interface.h                             \
    src/lib/libmedida/src/medida/histogram.h                                    \
    src/lib/libmedida/src/medida/counter.h                                      \
    src/lib/libmedida/src/medida/metric_processor.cc                            \
    src/lib/libmedida/src/medida/metrics_registry.h                             \
    src/lib/libmedida/src/medida/metric_name.cc                                 \
    src/lib/libmedida/src/medida/meter.h                                        \
    src/lib/libmedida/src/medida/metric_name.h                                  \
    src/lib/libmedida/src/medida/counter.cc                                     \
    src/lib/libmedida/src/medida/metric_processor.h                             \
    src/lib/libmedida/src/medida/timer_context.cc                               \
    src/lib/libmedida/src/medida/summarizable_interface.h                       \
    src/lib/libmedida/src/medida/sampling_interface.h                           \
    src/lib/libmedida/src/medida/timer.cc
libmedida_la_CPPFLAGS = -I$(srcdir)/src/lib/libmedida/src
bin_stellard_DEPENDENCIES += libmedida.la
bin_stellard_LDADD += libmedida.la
endif

CLEANFILES = $(BUILT_SOURCES)
GITDIR = $(top_srcdir)/.git
src/generated/StellardVersion.h: Makefile
	mkdir -p src/generated; \
    if test -d "$(GITDIR)"; then                                            \
      (VERS="$$(GIT_DIR=$(GITDIR) git describe --always --dirty --tags)" && \
       echo "#define STELLARD_VERSION \"$$VERS\"") >$@;                     \
    else                                                                    \
       echo "#define STELLARD_VERSION \"unknown\"" >$@;                     \
    fi

src/generated/StellarXDR.h: src/overlay/StellarXDR.x Makefile
	mkdir -p src/generated
	$(XDRC) -hh -o $@ $<
src/generated/FBAXDR.h: src/fba/FBAXDR.x Makefile
	mkdir -p src/generated
	$(XDRC) -hh -o $@ $<

if USE_CLANG_FORMAT
format:
	cd $(srcdir) && $(CLANG_FORMAT) -i $(FMT_SRCS) $(FMT_HDRS)
endif

TESTS=test/selftest-stellard

@VALGRIND_CHECK_RULES@
VALGRIND_FLAGS = --num-callers=30 --trace-children=yes \
          --trace-children-skip=hostname,aws,gcutil,gcloud,azure,node,python
VALGRIND_SUPPRESSIONS_FILES = stellard.supp
EXTRA_DIST = stellard.supp
MOSTLYCLEANFILES =

maintainer-clean-local:
	+@echo rm -rf `sed -ne 's!^/!!p' .gitignore` Makefile.in
	rm -rf `sed -ne 's!^/!!p' .gitignore` Makefile.in


libtool: $(LIBTOOL_DEPS)
	$(SHELL) ./config.status libtool

ACLOCAL_AMFLAGS = -I m4<|MERGE_RESOLUTION|>--- conflicted
+++ resolved
@@ -5,7 +5,7 @@
 bin_PROGRAMS = bin/stellard
 
 FMT_SRCS = src/clf/BucketList.cpp src/clf/CLFTests.cpp src/crypto/Base58.cpp    \
-    src/crypto/Hex.cpp src/crypto/SHA.cpp src/crypto/SecretKey.cpp                   \
+    src/crypto/Hex.cpp src/crypto/SHA.cpp src/crypto/SecretKey.cpp              \
     src/crypto/CryptoTests.cpp src/database/Database.cpp                        \
     src/database/DatabaseTests.cpp src/fba/FBA.cpp src/fba/Slot.cpp             \
     src/fba/Node.cpp src/fba/LocalNode.cpp                                      \
@@ -32,16 +32,9 @@
 
 FMT_HDRS = src/clf/BucketList.h src/clf/CLF.h src/clf/CLFDelta.h                \
     src/clf/CLFGateway.h src/clf/CanonicalLedgerForm.h src/crypto/Base58.h      \
-<<<<<<< HEAD
     src/crypto/Hex.h src/crypto/SHA.h src/crypto/Sign.h src/database/Database.h \
-    src/fba/FBA.h src/fba/Slot.h \
-    src/fba/Node.h src/fba/LocalNode.h       \
-=======
-    src/crypto/Hex.h src/crypto/SHA.h src/crypto/SecretKey.h                    \
-    src/database/Database.h src/fba/Ballot.h src/fba/FBA.h src/fba/FBAGateway.h \
-    src/fba/FBAMaster.h src/fba/FBAWorldInterface.h src/fba/FutureStatement.h   \
-    src/fba/Node.h src/fba/OurNode.h src/fba/QuorumSet.h src/fba/Statement.h    \
->>>>>>> 9f4c6ba2
+    src/database/Database.h src/fba/FBA.h src/fba/Slot.h src/fba/Node.h         \
+    src/fba/LocalNode.h       \
     src/history/HistoryArchive.h src/history/HistoryGateway.h                   \
     src/history/HistoryMaster.h src/ledger/AccountFrame.h                       \
     src/ledger/EntryFrame.h src/ledger/Ledger.h src/ledger/LedgerDelta.h        \
